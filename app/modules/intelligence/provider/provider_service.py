--- conflicted
+++ resolved
@@ -304,26 +304,6 @@
         # return config.provider in ["openai", "anthropic"]
         return False
 
-    def _get_extra_params_and_headers(
-        self, routing_provider: Optional[str]
-    ) -> tuple[dict[str, str | None | Any], Any]:
-        extra_params = {}
-        headers = createHeaders(
-            api_key=self.portkey_api_key,
-            provider=routing_provider,
-            trace_id=str(uuid.uuid4())[:8],
-            custom_host=os.environ.get("LLM_API_BASE"),
-            api_version=os.environ.get("LLM_API_VERSION"),
-        )
-        if self.portkey_api_key and routing_provider != "ollama":
-            # ollama + portkey is not supported currently
-            extra_params["base_url"] = PORTKEY_GATEWAY_URL
-            extra_params["extra_headers"] = headers
-        elif routing_provider == "azure":
-            extra_params["api_base"] = os.environ.get("LLM_API_BASE")
-            extra_params["api_version"] = os.environ.get("LLM_API_VERSION")
-        return extra_params, headers
-
     async def call_llm(
         self, messages: list, stream: bool = False, config_type: str = "chat"
     ) -> Union[str, AsyncGenerator[str, None]]:
@@ -430,65 +410,6 @@
         self._initialize_llm(config, agent_type)
         return self.llm
 
-<<<<<<< HEAD
-    async def get_global_ai_provider(self, user_id: str) -> GetProviderResponse:
-        user_pref = (
-            self.db.query(UserPreferences)
-            .filter(UserPreferences.user_id == user_id)
-            .first()
-        )
-        provider = (
-            user_pref.preferences.get("llm_provider", "openai")
-            if user_pref and user_pref.preferences
-            else "openai"
-        )
-        low_reasoning_model = (
-            user_pref.preferences.get("low_reasoning_model")
-            if user_pref and user_pref.preferences
-            else None
-        )
-        high_reasoning_model = (
-            user_pref.preferences.get("high_reasoning_model")
-            if user_pref and user_pref.preferences
-            else None
-        )
-
-        default_small_model = (
-            self.MODEL_CONFIGS[provider]["small"]["model"]
-            if provider in self.MODEL_CONFIGS
-            else "openai/gpt-4o-mini"
-        )  # Fallback in case provider is invalid in user_prefs
-        default_large_model = (
-            self.MODEL_CONFIGS[provider]["large"]["model"]
-            if provider in self.MODEL_CONFIGS
-            else "openai/gpt-4o"
-        )  # Fallback in case provider is invalid in user_prefs
-
-        return GetProviderResponse(
-            preferred_llm=provider,
-            model_type="global",  # or any other relevant type, if needed
-            low_reasoning_model=(
-                low_reasoning_model if low_reasoning_model else default_small_model
-            ),
-            high_reasoning_model=(
-                high_reasoning_model if high_reasoning_model else default_large_model
-            ),
-        )
-
-    def is_current_model_supported_by_pydanticai(self) -> bool:
-        # TODO: enabled pydantic after optimization
-        provider = self._get_provider_config("large")
-        params = self._build_llm_params(provider, "large")
-        routing_provider = params.pop("routing_provider", None)
-        if routing_provider in [
-            "openai",
-            "anthropic",
-        ]:
-            return True
-        return False
-
-=======
->>>>>>> 7610c8bb
     def get_pydantic_model(self) -> Model | None:
         """Get the appropriate PydanticAI model based on the current provider."""
         config = self.chat_config
